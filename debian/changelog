--- conflicted
+++ resolved
@@ -1,20 +1,16 @@
-<<<<<<< HEAD
 silver-platter (0.2.0+git20191022.7591492-1) unstable; urgency=medium
 
+  [ Jelmer Vernooĳ ]
   * New upstream snapshot.
   * Update standards version to 4.4.1, no changes needed.
   * Re-export upstream signing key without extra signatures.
   * Remove unnecessary build-dependency on python-distro-info. Closes:
     #943211
 
- -- Jelmer Vernooĳ <jelmer@debian.org>  Wed, 23 Oct 2019 22:36:19 +0000
-=======
-silver-platter (0.2.0+git20190901.fe90a04-2) UNRELEASED; urgency=medium
-
+  [ Debian Janitor ]
   * Update standards version to 4.4.1, no changes needed.
 
- -- Debian Janitor <janitor@jelmer.uk>  Tue, 22 Oct 2019 00:01:38 +0000
->>>>>>> 5d53ce3b
+ -- Jelmer Vernooĳ <jelmer@debian.org>  Wed, 23 Oct 2019 22:36:19 +0000
 
 silver-platter (0.2.0+git20190901.fe90a04-1) unstable; urgency=medium
 
